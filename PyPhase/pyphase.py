"""A collection of tools for single-particle phase retrieval"""
from __future__ import annotations

import collections
import enum
import typing
import numpy.typing as npt
from collections.abc import Iterable
import abc


try:
    import cupy
except ImportError:
    cupy = None


class Backend(enum.Enum):
    """Enum coding for the available backends"""
    CPU = 1
    CUPY = 2


def set_backend(new_backend: Backend) -> None:
    """Select if calculations are run on CPU or GPU"""
    global backend, numpy, scipy, fft
    global ndimage, real_type, complex_type
    backend = new_backend
    if backend == Backend.CPU:
        import numpy
        import scipy
        from scipy import fft
        from scipy import ndimage
        real_type = numpy.float32
        complex_type = numpy.complex64
    elif backend == Backend.CUPY:
        import cupy as numpy
        from cupyx import scipy
        from cupyx.scipy import fft
        from cupyx.scipy import ndimage
        import functools
        real_type = functools.partial(numpy.asarray, dtype="float32")
        complex_type = functools.partial(numpy.asarray, dtype="complex64")
    else:
        raise ValueError(f"Unknown backend {backend}")


def cupy_on() -> bool:
    """Check if the backend is Backend.CUPY"""
    return backend == Backend.CUPY


def cpu_on() -> bool:
    """Check if the backend is Backend.CPU"""
    return backend == Backend.CPU


def cpu_array(array: npt.ArrayLike) -> npt.ArrayLike:
    """Convert an array to standard numpy, regardless of start type"""
    if cupy and isinstance(array, cupy.ndarray):
        return array.get()
    else:
        return array


if cupy and cupy.cuda.is_available():
    set_backend(Backend.CUPY)
    print("Using Cupy backend")
else:
    set_backend(Backend.CPU)
    print("Using CPU backend")


class ChangingVariable:
    """Can be used as input to some algorithms when a variable should
    depend on the iteration. Supply a number of (iteration, value) tuples

    """
    def __init__(self, *vars):
        self.points = sorted(vars, key=lambda e: e[0])

    def __call__(self, iteration: int) -> float:
        if iteration < self.points[0][0]:
            return self.points[0][1]
        if iteration > self.points[-1][0]:
            return self.points[-1][1]
        right_index = 0
        while iteration > self.points[right_index][0]:
            right_index += 1
        left_index = right_index - 1
        step_size = self.points[right_index][0] - self.points[left_index][0]
        right_weight = (iteration - self.points[left_index][0]) / step_size
        left_weight = (self.points[right_index][0] - iteration) / step_size
        value = (left_weight * self.points[left_index][1] +
                 right_weight * self.points[right_index][1])
        return value


class ConvexOptimizationAlgorithm(abc.ABC):
    """Base class for all convex optimization algorithms"""
    def __init__(self, support: npt.ArrayLike=None,
                 intensities: npt.ArrayLike=None,
                 amplitudes: npt.ArrayLike=None,
                 mask: npt.ArrayLike=None,
                 real_model: npt.ArrayLike=None,
                 fourier_model: npt.ArrayLike=None,
                 constraints: Iterable[function]=None,
                 link: ConvexOptimizationAlgorithm=None,
                 copy: ConvexOptimizationAlgorithm=None):

        self._real_model = None
        self._support = None

        if link is None and copy is None:
            if support is None:
                raise ValueError("Must specify a support")
            self.support = support

            if mask is not None:
                self._mask = fft.fftshift(real_type(mask))
            else:
                self._mask = fft.fftshift(real_type(numpy.ones(support.shape)))

            if intensities is None and amplitudes is None:
                raise ValueError("Algorithm requires either amplitudes "
                                 "or intensities")
            if amplitudes is None:
                amplitudes = numpy.sqrt(real_type(intensities))
            self._amplitudes = fft.fftshift(real_type(amplitudes))

            if real_model is not None and fourier_model is not None:
                raise ValueError("Can not specify both real and fourier model "
                                 "at the same time.")
            if real_model is not None:
                self.real_model = real_model
            elif fourier_model is not None:
                self.fourier_model = fourier_model
            else:
                # If no model is specified initialize with random phases
                self.fourier_model = numpy.zeros(self.amplitudes.shape, dtype=complex_type)
                self.set_random_phases()

            self._iteration = [0]

            if constraints is None:
                self.constraints = []
            else:
                try:
                    self.constraints = list(constraints)
                except TypeError:
                    self.constraints = [constraints]
        elif link is not None:
            self.link(link)
        else:
            self.copy(copy)

    def link(self, alg: ConvexOptimizationAlgorithm) -> None:
        """Make this algorithm share all variables with another algorithm"""
        if not isinstance(alg, ConvexOptimizationAlgorithm):
            raise ValueError("link must be a ConvexOptimizationAlgorithm "
                             "object")
        self._support = alg._support
        self._amplitudes = alg._amplitudes
        self._mask = alg._mask
        self._real_model = alg._real_model
        self._iteration = alg._iteration
        self.constraints = alg.constraints

    def copy(self, alg: ConvexOptimizationAlgorithm) -> None:
        """Copy all variables from another algorithm to this one.
        No linking is done here."""
        self._support = alg._support.copy()
        self._amplitudes = alg._amplitudes.copy()
        self._mask = alg._mask.copy()
        self._real_model = alg._real_model.copy()
        self._iteration = alg._iteration
        self.constraints = [c for c in alg.constraints]

    def is_linked(self, alg: ConvexOptimizationAlgorithm) -> bool:
        """Check if two algorithms are properly linked"""
        if (
                id(self._support) == id(alg._support) and
                id(self._amplitudes) == id(alg._amplitudes) and
                id(self._mask) == id(alg._mask) and
                id(self._real_model) == id(alg._real_model)
        ):
            return True
        else:
            return False

    @property
    def iteration(self) -> int:
        return self._iteration[0]

    @iteration.setter
    def iteration(self, iteration: int):
        self._iteration[0] = iteration

    @property
    def real_model(self) -> npt.ArrayLike:
        return fft.ifftshift(self._real_model)

    @real_model.setter
    def real_model(self, real_model: npt.ArrayLike) -> None:
        if (
                self._real_model is not None and
                self._real_model.shape == real_model.shape
        ):
            self._real_model[...] = complex_type(fft.fftshift(real_model))
        else:
            self._real_model = complex_type(fft.fftshift(real_model))

    def link_model(self, alg: ConvexOptimizationAlgorithm) -> None:
        """Make the real_model shared between two algorithms"""
        self._real_model = alg._real_model

    @property
    def support(self) -> npt.ArrayLike:
        return fft.ifftshift(self._support)

    @support.setter
    def support(self, support: npt.ArrayLike) -> None:
        if self._support is not None and self._support.shape == support.shape:
            self._support[...] = real_type(fft.fftshift(support))
        else:
            self._support = real_type(fft.fftshift(support))

    def link_support(self, alg: ConvexOptimizationAlgorithm) -> None:
        """Make the support shared between two algorithms"""
        self._support = alg._support

    @property
    def fourier_model(self) -> npt.ArrayLike:
        return fft.ifftshift(fft.fftn(self._real_model))

    @fourier_model.setter
    def fourier_model(self, fourier_model: npt.ArrayLike):
        if (
                self._real_model is not None and
                self._real_model.shape == fourier_model.shape
        ):
            self._real_model[...] = fft.ifftn(fft.fftshift(fourier_model))
        else:
            self._real_model = fft.ifftn(fft.fftshift(fourier_model))

    @property
    def fourier_model_projected(self) -> npt.ArrayLike:
        fourier_model = fft.fftn(self._real_model)
        phases = numpy.angle(fourier_model)
        projected = (self._amplitudes*numpy.exp(1.j*phases)
                     + (1-self._mask)*fourier_model)
        return fft.ifftshift(projected)
    # return fft.ifftshift(numpy.exp(1.j*phases)*self._amplitudes +
    #                      (1-self._mask)*fft.fftn(self._real_model))

    @property
    def real_model_before_projection(self) -> npt.ArrayLike:
        projected = self.fourier_model_projected()
        return fft.fftshift(fft.ifftn(projected))
        # return fft.fftshift(fft.ifftn(numpy.exp(1.j*phases)*self._amplitudes+
        #                               (1-self._mask)*fourier_model))

    @property
    def amplitudes(self) -> npt.ArrayLike:
        return fft.ifftshift(self._amplitudes)

    @property
    def mask(self) -> npt.ArrayLike:
        return fft.ifftshift(self._mask)

    def set_random_phases(self) -> None:
        """Initialize the model with random phases in Foruier space"""
        shape = self.amplitudes.shape
        phases = 2 * numpy.pi * numpy.random.random(shape)
        self.fourier_model = self.amplitudes * numpy.exp(1.j * phases)

    def fourier_space_constraint(self, data: npt.ArrayLike) -> npt.ArrayLike:
        """Apply the Fourier-space constraint to a real-space model"""
        data_ft = fft.fftn(data)
        phases = numpy.angle(data_ft)
        # result = fft.ifftn(self._mask*data_ft/abs(data_ft)*self._amplitudes +
        #                          (1-self._mask)*data_ft)
        result = fft.ifftn(self._mask*self._amplitudes*numpy.exp(1.j*phases)
                           + (1-self._mask)*data_ft)
        return result

    def real_space_constraint(self, data: npt.ArrayLike) -> npt.ArrayLike:
        """Apply the real-space constraint to a real-space model"""
        return data*self._support

    def fourier_space_error(self) -> float:
        """Fourier-space error of the current iterate"""
        fourier_model = fft.fftn(self._real_model)
        diff = abs(fourier_model*self._mask) - self._amplitudes
        # Rescale to make Fourier and real-space error have
        # similar units
        rescaling = numpy.sqrt(numpy.prod(numpy.array(self._mask.shape)))
        fourier_error = numpy.sqrt(((diff / rescaling)**2).sum())
        return float(fourier_error)

    def real_space_error(self) -> float:
        """Real-space error of the current iterate"""
        before_projection = self.fourier_space_constraint(self._real_model)
        diff = abs(before_projection*(1-self._support))
        real_error = numpy.sqrt((diff**2).sum())
        return float(real_error)

    @property
    def real_model_projected(self) -> npt.ArrayLike:
        return fft.ifftshift(self._real_model*self._support)

    def iterate(self, niterations: int=1) -> None:
        """Progress the algorithm a number of iterations. Call this function!"""
        for _ in range(niterations):
            self._iteration[0] += 1
            self.update()
            for constraint in self.constraints:
                constraint(self)

    @abc.abstractmethod
    def update(self) -> None:
        """Update the iterate. Should be overloaded in subclasses. Will be
        called by iterate() so don't call it yourself.

        """
        pass


class ErrorReduction(ConvexOptimizationAlgorithm):
    """Basic error-reduction algorithm. Used mainly for refinement"""
    def update(self) -> None:
        model_fc = self.fourier_space_constraint(self._real_model)
        self._real_model[:] = self._support*model_fc


class RelaxedAveragedAlternatingReflectors(ConvexOptimizationAlgorithm):
    """Relaxed averaged alternating projetors (RAAR) algorithm"""
    def __init__(self, beta: float, *args, **kwargs):
        super().__init__(*args, **kwargs)
        self.beta = beta

    def update(self) -> None:
        # Rs*Rm+I = (2*Ps-I)*(2*Pm-I)+I = 4*Ps*Pm - 2*Ps - 2*Pm + 2*I
        model_fc = self.fourier_space_constraint(self._real_model)
        self._real_model[:] = (0.5*self.beta
                               * (2.*self._real_model
                                  - 2.*model_fc
                                  - 2.*self._real_model*self._support
                                  + 4.*model_fc*self._support)
                               + (1-self.beta)*model_fc)


class HybridInputOutput(ConvexOptimizationAlgorithm):
    """Hybrid input output (HIO) algorithm"""
    def __init__(self, beta: float, *args, **kwargs):
        super().__init__(*args, **kwargs)
        self.beta = beta

    def update(self) -> None:
        model_fc = self.fourier_space_constraint(self._real_model)
        self._real_model[:] = (self._support*model_fc +
                               (1-self._support)*(self._real_model -
                                                  self.beta*model_fc))


class DifferenceMap(ConvexOptimizationAlgorithm):
    """Difference map algorithm"""
    def __init__(self, beta: float, gamma_s: float=None, gamma_m: float=None,
                 *args, **kwargs):
        super().__init__(*args, **kwargs)
        self.beta = beta
        sigma = 0.1
        if gamma_s is None:
            # self.gamma_s = - 1/self.beta
            self.gamma_s = - ((4 + (2+beta)*sigma + beta*sigma**2)
                              / (beta*(4 - sigma + sigma**2)))
        else:
            self.gamma_s = gamma_s
        if gamma_m is None:
            # self.gamma_m = 1/self.beta
            self.gamma_m = ((6 - 2*sigma - beta*(2 - 3*sigma + sigma**2))
                            / (beta*(4 - sigma + sigma**2)))
        else:
            self.gamma_m = gamma_m

    def update(self) -> None:
        model_fc = self.fourier_space_constraint(self._real_model)
        model_rc = self.real_space_constraint(self._real_model)

        fs = (1+self.gamma_s)*model_rc - self.gamma_s*self._real_model
        fm = (1+self.gamma_m)*model_fc - self.gamma_m*self._real_model
        self._real_model[...] = (self._real_model +
                                 self.beta*(self.real_space_constraint(fm) -
                                            self.fourier_space_constraint(fs)))


class ModifyAlgorithm(abc.ABC):
    """Abstract class for algorithms that work on phasing algorithms"""
    def __init__(self):
        pass

    def add_variable(self, variable: str, name: str):
        if not callable(variable):
            # Hack to get the current 'variable' back, otherwise it
            # will capture the overwritten function itself
            def variable(iteration, v=variable):
                return v
        self.__dict__[name] = variable

    @abc.abstractmethod
    def update(self, algorithm: ConvexOptimizationAlgorithm) -> None:
        pass


class NoModification(ModifyAlgorithm):
    """Modification that doesn't do anything"""
    def update(self, algorithm: ConvexOptimizationAlgorithm) -> None:
        pass


class ThresholdSupport(ModifyAlgorithm):
    """Update the support by thresholding a blurred version of real-space"""
    def __init__(self,
                 threshold: typing.Union[float, ChangingVariable],
                 blur: typing.Union[float, ChangingVariable]):
        super().__init__()
        self.add_variable(threshold, "threshold")
        self.add_variable(blur, "blur")

    def update(self, algorithm: ConvexOptimizationAlgorithm) -> None:
        """Apply the support update rule for the real space in algorithm"""
        iteration = algorithm.iteration
        blurred_model = ndimage.gaussian_filter(abs(algorithm.real_model),
                                                self.blur(iteration))
        rescaled_threshold = blurred_model.max() * self.threshold(iteration)
        algorithm.support = blurred_model > rescaled_threshold


class AreaSupport(ModifyAlgorithm):
    """Update the support to the densest part of real-space after blurring"""
    def __init__(self,
                 area: typing.Union[float, ChangingVariable],
                 blur: typing.Union[float, ChangingVariable]):
        super().__init__()
        self.add_variable(area, "area")
        self.add_variable(blur, "blur")

    def update(self, algorithm: ConvexOptimizationAlgorithm) -> None:
        """Apply the support update rule for the real space in algorithm"""
        iteration = algorithm.iteration
        blurred_model = ndimage.gaussian_filter(abs(algorithm.real_model),
                                                self.blur(iteration))
        area_percent = 100*self.area(iteration)/numpy.product(blurred_model.shape)
        threshold = numpy.percentile(blurred_model.flat, 100-area_percent)
        algorithm.support = blurred_model > threshold


class CenterSupport(ModifyAlgorithm):
    """Shift the support to the center of the field of view"""
    def __init__(self, array_shape: Iterable[int], kernel_sigma: float):
        super().__init__()
        arrays_1d = [numpy.arange(this_size) - this_size/2.
                     for this_size in array_shape]

        arrays_nd = numpy.meshgrid(*arrays_1d, indexing="ij")
        radius2 = numpy.zeros(array_shape)
        for this_dim in arrays_nd:
            radius2 = radius2 + this_dim**2
        gaussian_kernel = numpy.exp(-radius2/(2.*kernel_sigma**2))
        self._kernel = fft.ifftshift(complex_type(gaussian_kernel))
        self._kernel_ft_conj = numpy.conj(fft.fftn(self._kernel))
        self._shape = array_shape

    def _find_center(self, array) -> tuple:
        conv = fft.ifftn(fft.fftn(fft.fftshift(array))*self._kernel_ft_conj)
        pos = numpy.unravel_index(conv.argmax(), conv.shape)
        return pos

    def update(self, algorithm: ConvexOptimizationAlgorithm) -> None:
        """Apply the support update rule for the real space in algorithm"""
        pos = self._find_center(algorithm.support)
        if backend == Backend.CUPY:
            shift = [-p.get() for p in pos]
        else:
            shift = [-p for p in pos]
        algorithm.support = numpy.roll(algorithm.support, shift=tuple(shift),
                                       axis=tuple(range(len(shift))))


def reality_constraint(algorithm: ConvexOptimizationAlgorithm) -> None:
    """Enforce reality constraint onto the real_model in the algorithm.
    In other words, set the imaginary part to zero."""
    algorithm._real_model[...] = numpy.real(algorithm._real_model)


def positivity_constraint(algorithm: ConvexOptimizationAlgorithm) -> None:
    """Enforce positivity constraint onto the real_model in the algorithm.
    In other words, set any negative part of the real part to zero."""
    real_part = numpy.real(algorithm._real_model)
    real_part[real_part < 0.] = 0

def refine_and_update_support(phasing_alg: ConvexOptimizationAlgorithm,
                              support_alg: typing.Union[ModifyAlgorithm,
                              collections.abc.Iterable[ModifyAlgorithm]],
                              nrefine_iterations: int=5) -> None:
    """Run a small number of error reduction iterations followed by a
    support update"""
    if isinstance(support_alg, ModifyAlgorithm):
        support_alg = [support_alg]
    refine_alg = ErrorReduction(copy=phasing_alg)
    refine_alg.iterate(nrefine_iterations)
    for this_support_alg in support_alg:
        this_support_alg.update(refine_alg)
    phasing_alg.support = refine_alg.support


class CombineReconstructions:
    """Combine independent reconstructions to calculate average and
<<<<<<< HEAD
    PRTF. Provide a reference image that will be used as a template
    when centering the other reconstructions.

    """
    def __init__(self, reference):
=======
    PRTF. The reference should typically be one of the
    reconstructions (in real space)"""
    def __init__(self, reference: npt.ArrayLike):
>>>>>>> bc0983ca
        self.reference = complex_type(reference)
        self.fourier_reference = fft.fftn(fft.fftshift(self.reference))
        self.image_sum = numpy.zeros_like(self.reference)
        self.phase_sum = numpy.zeros_like(self.reference)
        self.counter = 0

<<<<<<< HEAD
    def add_image(self, image):
        """Add one (real-space) reconstruction """
=======
    def add_image(self, image: npt.ArrayLike) -> None:
        """Add one reconstruction. This should be a real-space image."""
>>>>>>> bc0983ca
        image = complex_type(image)
        fourier_image = fft.fftn(fft.fftshift(image))
        conv_1 = fft.ifftn(numpy.conj(fourier_image)*self.fourier_reference)
        conv_2 = fft.ifftn(fourier_image*self.fourier_reference)

        axis_tuple = tuple(range(len(image.shape)))
        if abs(conv_1).max() > abs(conv_2).max():
            trans = numpy.unravel_index(abs(conv_1).argmax(), conv_1.shape)
            translated_image = numpy.roll(image, trans, axis_tuple)
        else:
            trans = numpy.unravel_index(abs(conv_2).argmax(), conv_2.shape)
            trans = tuple(t+1 for t in trans)
            flipped_image = image[(slice(None, None, -1), )*len(trans)]
            translated_image = numpy.roll(flipped_image, trans, axis_tuple)

        ft = fft.ifftshift(fft.fftn(fft.fftshift(translated_image)))
        average_phase = numpy.angle(ft[tuple(s//2 for s in ft.shape)])
        ft /= numpy.exp(1.j*average_phase)
        self.phase_sum += numpy.exp(1.j*numpy.angle(ft))
        self.image_sum += translated_image / numpy.exp(1.j*average_phase)
        self.counter += 1

    def average_image(self) -> npt.ArrayLike:
        """Retrieve the average of the previously added reconstructions"""
        if self.counter <= 0:
            raise ValueError("Trying to retrieve average image without "
                             "adding images first.")
        return self.image_sum / self.counter

    def prtf(self) -> npt.ArrayLike:
        """Retrieve the PRTF of the previously added reconstructions"""
        if self.counter <= 0:
            raise ValueError("Trying to retrieve PRTF without adding "
                             "images first.")
        return abs(self.phase_sum / self.counter)<|MERGE_RESOLUTION|>--- conflicted
+++ resolved
@@ -516,30 +516,19 @@
 
 class CombineReconstructions:
     """Combine independent reconstructions to calculate average and
-<<<<<<< HEAD
     PRTF. Provide a reference image that will be used as a template
     when centering the other reconstructions.
 
     """
-    def __init__(self, reference):
-=======
-    PRTF. The reference should typically be one of the
-    reconstructions (in real space)"""
     def __init__(self, reference: npt.ArrayLike):
->>>>>>> bc0983ca
         self.reference = complex_type(reference)
         self.fourier_reference = fft.fftn(fft.fftshift(self.reference))
         self.image_sum = numpy.zeros_like(self.reference)
         self.phase_sum = numpy.zeros_like(self.reference)
         self.counter = 0
 
-<<<<<<< HEAD
-    def add_image(self, image):
-        """Add one (real-space) reconstruction """
-=======
     def add_image(self, image: npt.ArrayLike) -> None:
         """Add one reconstruction. This should be a real-space image."""
->>>>>>> bc0983ca
         image = complex_type(image)
         fourier_image = fft.fftn(fft.fftshift(image))
         conv_1 = fft.ifftn(numpy.conj(fourier_image)*self.fourier_reference)
